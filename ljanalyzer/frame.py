"""
Module that provides usefull methods to use numpy frames from opencv in 
combination with mediapipe

Author: Jakob Faust (software_jaf@mx442.de)
Date: 2023-10-22
"""

import cv2
import mediapipe as mp
import numpy as np
from mediapipe import solutions
from mediapipe.framework.formats import landmark_pb2

from .eval import Filter


class Frame:
    """
    Abstraction of a opencv / numpy video frame of shape
    (height, width, channels).

    Provides methods to annotate a frame object with given pose landmarks and
    transform the frame data to mediapipe image format.

    Usage
    -----
    Objects of this class are re-useable.
    To update the data in a frame object simply call frame.update(new_frame)

    If you want to make sure no data from the old frame is re-used, call
    frame.clear() before frame.update(new_frame)

    """

    def __init__(self, frame: np.ndarray = None) -> None:
        self.__right_knee_angle = 0.0
        self.__left_knee_angle = 0.0
        self.__hip_position = np.empty(2)
        self.__data = None
        self.__pre_processed = None
        self.foot_positions: tuple = None
        self.dims = (0, 0, 0)  # (height, width, channels)
        if frame is not None:
            self.update(frame)

    def __bool__(self):
        return self.__data is not None

    def update(self, frame: np.ndarray) -> None:
        """
        replaces frame data in the current frame object.

        Parameters
        ----------
        frame : np.ndarray
            new frame of shape (height, width, channels)
        """
        self.__data = np.asarray(frame)
        self.__pre_processed = np.empty_like(self.__data)
        self.dims = self.__data.shape

    def clear(self):
        """
        clears current frame.
        """
        self.__data = None

    def __calc_knee_angle(self, key_points: tuple) -> float:
        """
        calculates knee angle.

        Parameters
        ----------
        key_points : tuple (hip, knee, foot)
            key_points from pose detection.
            Must contain hip, knee and foot values, each of which must have
            .x and .y values

        Returns
        -------
        knee_angle : float
            knee angle in degrees.
        """
        hip, knee, foot = key_points
        hip_knee_vec = np.array([knee.x - hip.x, knee.y - hip.y], dtype="f4")
        knee_foot_vec = np.array([foot.x - knee.x, foot.y - knee.y], dtype="f4")
        return 180 - np.rad2deg(
            np.arccos(
                (np.vdot(hip_knee_vec, knee_foot_vec))
                / (np.linalg.norm(hip_knee_vec) * np.linalg.norm(knee_foot_vec))
            )
        )

    def annotate(self, pose_landmarks, as_overlay=True) -> None:
        """
        Visualizes detected pose key points on the current frame.

        Parameters
        -----------
        pose_landmarks : list
                detection result from mediapipe (pass
                result.pose_landmarks as argument)
        as_overlay : bool
                if true, the detected pose is drawn over the original frame,
                otherwise only the keypoints are drawn on black background
        """
        if not as_overlay:
            self.__data = np.zeros_like(self.__data)
        for pose in pose_landmarks:
            self.foot_positions = pose[-2:]
            self.__hip_position = np.array([pose[24].x, pose[24].y])
            self.__right_knee_angle = self.__calc_knee_angle(pose[24:30:2])
            self.__left_knee_angle = self.__calc_knee_angle(pose[23:29:2])
            cv2.putText(
                self.__data,
                f"""right: {self.__right_knee_angle:.4f}
                        left:{self.__left_knee_angle:.4f}""",
                (10, 30),
                cv2.FONT_HERSHEY_SIMPLEX,
                1,
                (0, 0, 255),
                2,
            )
            pose_proto = landmark_pb2.NormalizedLandmarkList()
            pose_proto.landmark.extend(
                [
                    landmark_pb2.NormalizedLandmark(
                        x=landmark.x, y=landmark.y, z=landmark.z
                    )
                    for landmark in pose
                ]
            )
            solutions.drawing_utils.draw_landmarks(
                self.__data,
                pose_proto,
                solutions.pose.POSE_CONNECTIONS,
                solutions.drawing_styles.get_default_pose_landmarks_style(),
            )

    def pre_process(self, filter: Filter = None, inplace=False):
        """
        applies convolutional filter to the current frame.

        Parameters
        ----------
        filter : Filter
            Highpass, Lowpass or BILATERAL
        inplace : bool
            if True, all filters are applied directly on the current frames'
            data.
            Otherwise, a copy is created and filtered.
        """
        if not filter:
            return
<<<<<<< HEAD
        self.__data = cv2.convertScaleAbs(src=self.__data, alpha=1.2, beta=4.0)
        sharpen_kernel = np.array([[
                0, -1, 0,
                -1, 5, -1,
                0, -1, 0
            ]], dtype='f4')
        blur_kernel = 1/9 * np.array([[
                1, 1, 1,
                1, 1, 1,
                1, 1, 1
            ]], dtype='f4')
=======
        sharpen_kernel = np.array([[0, -1, 0, -1, 5, -1, 0, -1, 0]], dtype="f4")
        blur_kernel = 1 / 9 * np.array([[1, 1, 1, 1, 1, 1, 1, 1, 1]], dtype="f4")
>>>>>>> 181f198f
        if filter == Filter.LOWPASS:
            self.apply_filter(kernel=blur_kernel, inplace=inplace)
        if filter == Filter.HIGHPASS:
            self.apply_filter(kernel=sharpen_kernel, inplace=inplace)
        if filter == Filter.BILATERAL:
            self.bilateral_filter(output_result=inplace)

    def to_mediapipe_image(self) -> mp.Image:
        """
        Converts numpy frame (BGR) to mediapipe image object (SRGB).
        Mediapipe can only handle this image format!

        Returns
        -------
        frame : mp.Image
            current frame in Mediapipe SRGB Image format

        INFO
        ----
        If no pre-processing has been applied, the original frame is returned.
        Otherwise the pre-processed frame is returned.
        """
        if not len(self.__data):
            return
        rtrn = self.__pre_processed
        if not self.__pre_processed.any():
            rtrn = self.__data
        return mp.Image(image_format=mp.ImageFormat.SRGB, data=rtrn)

    def to_rgb(self) -> np.ndarray:
        """
        Converts mp.Image to RGB image.

        Returns
        -------
        frame : np.ndarray
            current frame in rgb color format, shape
            (height, width, channels)
        """
        return cv2.cvtColor(self.__data, cv2.COLOR_BGR2RGB)

    def to_grayscale(self) -> np.ndarray:
        """'
        returns a copy of the current frame in grayscale.
        """
        return cv2.cvtColor(self.__data, cv2.COLOR_BGR2GRAY)

    def sharp_motion(self, prev_frame: np.ndarray):
        """
        Tries to sharpen the motion in the current frame by sharpen the
        difference between two consecutive frames.
        """
        frame_diff = cv2.absdiff(self.__data, prev_frame)
        motion_mask = cv2.cvtColor(frame_diff, cv2.COLOR_BGR2GRAY)
        _, motion_mask = cv2.threshold(motion_mask, 120, 255, cv2.THRESH_BINARY)
        sharpened_motion = cv2.filter2D(
            self.__data, -1, np.array([[-1, -1, -1], [-1, 9, -1], [-1, -1, -1]])
        )
        sharpened_frame = cv2.bitwise_and(self.__data, self.__data, mask=motion_mask)
        sharpened_frame += cv2.bitwise_and(
            sharpened_motion, sharpened_motion, mask=~motion_mask
        )
        self.__pre_processed = sharpened_frame

    def bilateral_filter(self, output_result=False):
        """
        Applies a bilateral smoothing filter to the currentframe.
        One spacial gaussian (distance between pixels) and one range
        gaussian (intensity similarity) is used.

        The output is by default saved in an internal buffer.

        Parameters
        ----------
        output_result : bool
            if False (default), the filtered output will just be used
            internally.
            if True, the filtered output will also be saved as current frame.
        """
        cv2.bilateralFilter(
            src=self.__data,
            d=15,
            sigmaColor=75,
            sigmaSpace=75,
            dst=self.__pre_processed,
        )
        if output_result:
            self.__data = np.copy(self.__pre_processed)
            self.__pre_processed = np.empty_like(self.__data)

    def apply_filter(self, kernel=[], inplace=False):
        """
        applies a 2D filter via convolution to the current frame.

        Parameters
        ----------
        kernel : array-like
            2D filter kernel used for convolution
        inplace : bool
            if True, the convolution is performed directly on the current frame.
            if False, a copy is created on which the convolution is performed.
<<<<<<< HEAD
        '''
=======

        Returns
        -------
        frame : np.ndarray
            filtered frame. ONLY IF inplace is false.
        """
>>>>>>> 181f198f
        if len(kernel) > 0:
            kernel = np.array(kernel)
            if len(kernel.shape) != 2:
                print(
                    "kernel of 2D shape expected, got {}D shape".format(
                        len(kernel.shape)
                    )
                )
        else:
            kernel = np.array([[0, 0, 0, 0, 1, 0, 0, 0, 0]], dtype="f4")
        if inplace:
            cv2.filter2D(src=self.__data, ddepth=-1, kernel=kernel, dst=self.__data)
        else:
            cv2.filter2D(
                src=self.__data, ddepth=-1, kernel=kernel, dst=self.__pre_processed
            )

    def stabilize(self, prev_frame: np.ndarray):
        """
        Tries to stabilze the current frame by two conecutive frames.

        CAUTION
        --------
        This function is very costly.
        Thus, if used as pre-processing stage, it drastically influence the
        overall performance.
        """
        current_grayscale = self.to_grayscale()
        flow = cv2.calcOpticalFlowFarneback(
            prev_frame, current_grayscale, None, 0.5, 3, 15, 3, 5, 1.2, 0
        )
        dx = flow[:, :, 0].mean()
        dy = flow[:, :, 1].mean()
        translation_matrix = np.float32([[1, 0, -dx], [0, 1, -dy]])
        cv2.warpAffine(
            self.__data,
            translation_matrix,
            (self.__data.shape[1], self.__data.shape[0]),
            dst=self.__pre_processed,
        )

    def data(self) -> np.ndarray:
        """
        Returns the frame in numpy format.

        Returns
        -------
        frame : np.ndarray
            current frame data, shape (height, width, channels).
        """
        return self.__data

    def knee_angles(self) -> np.ndarray:
        """
        Returns
        -------
        knee_angles : np.ndarray
            knee_angles[0]: right knee angle, knee_angles[1]: left knee angle.
        """
        return np.array([self.__right_knee_angle, self.__left_knee_angle], dtype="f4")

    def foot_pos(self):
        """
        Foot position matrix.

        Returns
        -------
        foot_pos : np.ndarray
            Foot position matrix of shape (2,2)

        Usage
        -----
        The matrix is ordered as follows:

        [[left_foot.x, right_foot.x],
         [left_foot.y, right_foot.y]]
        """
        return np.array(
            [
                [self.foot_positions[0].x, self.foot_positions[1].x],
                [self.foot_positions[0].y, self.foot_positions[1].y],
            ]
        )

    def centroid_height(self) -> float:
        """
        Returns
        -------
        centroid_height : float
            normalized height of body centroid in current frame.
        """
        return self.__hip_position[1]

    def hip_pos(self) -> np.ndarray:
        """
        Returns
        -------
        hip_position : np.ndarray
            normalized hip position in current frame.
            [hip.x, hip.y]
        """
        return self.__hip_position<|MERGE_RESOLUTION|>--- conflicted
+++ resolved
@@ -153,22 +153,8 @@
         """
         if not filter:
             return
-<<<<<<< HEAD
-        self.__data = cv2.convertScaleAbs(src=self.__data, alpha=1.2, beta=4.0)
-        sharpen_kernel = np.array([[
-                0, -1, 0,
-                -1, 5, -1,
-                0, -1, 0
-            ]], dtype='f4')
-        blur_kernel = 1/9 * np.array([[
-                1, 1, 1,
-                1, 1, 1,
-                1, 1, 1
-            ]], dtype='f4')
-=======
         sharpen_kernel = np.array([[0, -1, 0, -1, 5, -1, 0, -1, 0]], dtype="f4")
         blur_kernel = 1 / 9 * np.array([[1, 1, 1, 1, 1, 1, 1, 1, 1]], dtype="f4")
->>>>>>> 181f198f
         if filter == Filter.LOWPASS:
             self.apply_filter(kernel=blur_kernel, inplace=inplace)
         if filter == Filter.HIGHPASS:
@@ -270,16 +256,12 @@
         inplace : bool
             if True, the convolution is performed directly on the current frame.
             if False, a copy is created on which the convolution is performed.
-<<<<<<< HEAD
-        '''
-=======
 
         Returns
         -------
         frame : np.ndarray
             filtered frame. ONLY IF inplace is false.
         """
->>>>>>> 181f198f
         if len(kernel) > 0:
             kernel = np.array(kernel)
             if len(kernel.shape) != 2:
